--- conflicted
+++ resolved
@@ -24,13 +24,8 @@
     extends ScallopConf
     with EventConf with GroupManagerConfig with LaunchQueueConfig with LaunchTokenConfig with LeaderProxyConf
     with MarathonSchedulerServiceConfig with OfferMatcherManagerConfig with OfferProcessorConfig
-<<<<<<< HEAD
-    with PluginManagerConfiguration with StorageConf with ReviveOffersConfig with TaskJobsConfig
-    with TaskKillConfig with TaskStatusUpdateConfig with TaskTrackerConfig with UpgradeConfig with ZookeeperConf {
-=======
-    with PluginManagerConfiguration with ReviveOffersConfig with TaskJobsConfig with TaskStatusUpdateConfig
-    with TaskTrackerConfig with UpgradeConfig with ZookeeperConf with TaskKillConfig {
->>>>>>> 267068e0
+    with PluginManagerConfiguration with ReviveOffersConfig with StorageConf with TaskKillConfig
+    with TaskJobsConfig with TaskStatusUpdateConfig with TaskTrackerConfig with UpgradeConfig with ZookeeperConf {
 
   //scalastyle:off magic.number
 
