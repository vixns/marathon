--- conflicted
+++ resolved
@@ -741,11 +741,7 @@
     appDef.portDefinitions is PortDefinitions.portDefinitionsValidator
     appDef.executor should matchRegexFully("^(//cmd)|(/?[^/]+(/[^/]+)*)|$")
     appDef is containsCmdArgsOrContainer
-<<<<<<< HEAD
-    appDef.healthChecks is every(portIndexIsValid(appDef.portIndicies))
-=======
     appDef.healthChecks is every(portIndexIsValid(appDef.portIndices))
->>>>>>> 2ef5d41d
     appDef.instances should be >= 0
     appDef.fetch is every(fetchUriIsValid)
     appDef.mem should be >= 0.0
