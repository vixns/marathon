--- conflicted
+++ resolved
@@ -224,8 +224,6 @@
     MarathonTestHelper.validateJsonSchema(app)
   }
 
-<<<<<<< HEAD
-=======
   test("mesos container only") {
     val f = new Fixture
     val app = AppDefinition(
@@ -235,7 +233,6 @@
     MarathonTestHelper.validateJsonSchema(app)
   }
 
->>>>>>> 18bced82
   test("mesos container and cmd") {
     val f = new Fixture
     val app = AppDefinition(
