{
  "id": "/foo",
  "instances": 2,
  "cmd": "sleep 1000",
  "cpus": 0.1,
  "disk": 0,
  "mem": 16,
  "acceptedResourceRoles": [
    "mesos_role"
  ],
  "args": [
    "sleep",
    "100"
  ],
  "backoffFactor": 1.15,
  "backoffSeconds": 1,
  "constraints": [
    [
      "hostname",
      "LIKE",
      "srv2.*"
    ]
  ],
  "container": {
    "docker": {
      "forcePullImage": false,
      "image": "mesosphere:marathon/latest",
      "network": "BRIDGE",
      "parameters": [
        {
          "key": "name",
          "value": "kdc"
        }
      ],
      "portMappings": [
        {
          "containerPort": 80,
          "hostPort": 0,
          "protocol": "tcp",
          "servicePort": 10019,
          "name": "http",
          "labels": { "vip": "192.168.0.1:80" }
        }
      ],
      "privileged": false
    },
    "type": "DOCKER",
    "volumes": [
      {
        "containerPath": "/docker_storage",
        "hostPath": "/hdd/tools/docker/registry",
        "mode": "RW"
      }
    ]
  },
  "dependencies": [
    "/prod/group"
  ],
  "env": {
    "XPS1": "Test",
    "XPS2": "Rest",
    "PASSWORD": { "secret": "/db/password" }
  },
  "executor": "",
  "healthChecks": [
    {
      "gracePeriodSeconds": 300,
      "ignoreHttp1xx": false,
      "intervalSeconds": 20,
      "maxConsecutiveFailures": 3,
      "path": "/",
      "portIndex": 0,
      "protocol": "HTTP",
      "timeoutSeconds": 20
    }
  ],
  "readinessChecks": [
    {
      "name": "myReadyCheck",
      "protocol": "HTTP",
      "path": "/v1/plan",
      "portName": "http",
<<<<<<< HEAD
      "interval": 10000,
      "timeout": 10000,
=======
      "intervalSeconds": 10,
      "timeoutSeconds": 3,
>>>>>>> 267068e0
      "httpStatusCodesForReady": [ 200 ],
      "preserveLastResponse": true
    }
  ],
  "labels": {
    "owner": "zeus",
    "note": "Away from olympus"
  },
  "maxLaunchDelaySeconds": 3600,
  "ipAddress": {
    "discovery": {
      "ports": [
        {
          "number": 8080,
          "name": "rest_endpoint",
          "protocol": "tcp"
        }
      ]
    },
    "groups": [
      "dev"
    ],
    "labels": {
      "environment": "dev"
    }
  },
  "portDefinitions": [
    {
      "port": 0,
      "protocol": "tcp",
      "name": "http",
      "labels": { "vip": "192.168.0.1:80" }
    }
  ],
  "requirePorts": false,
  "upgradeStrategy": {
    "maximumOverCapacity": 1,
    "minimumHealthCapacity": 1
  },
  "fetch": [
    { "uri": "https://foo.com/setup.py" },
    { "uri": "https://foo.com/archive.zip", "executable": false, "extract": true, "cache": true }
  ],
  "user": "root",
  "secrets": {
    "secret1": { "source": "/db/password" },
    "secret3": { "source": "/foo2" }
  },
  "taskKillGracePeriodSeconds": 30
}<|MERGE_RESOLUTION|>--- conflicted
+++ resolved
@@ -80,13 +80,8 @@
       "protocol": "HTTP",
       "path": "/v1/plan",
       "portName": "http",
-<<<<<<< HEAD
-      "interval": 10000,
-      "timeout": 10000,
-=======
       "intervalSeconds": 10,
       "timeoutSeconds": 3,
->>>>>>> 267068e0
       "httpStatusCodesForReady": [ 200 ],
       "preserveLastResponse": true
     }
